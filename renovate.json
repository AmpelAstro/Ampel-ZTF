--- conflicted
+++ resolved
@@ -1,17 +1,4 @@
 {
-<<<<<<< HEAD
-  "lockFileMaintenance": {
-    "enabled": false
-  },
-  "packageRules": [
-    {
-      "matchPackagePatterns": ["^ampel-.*"],
-      "allowedVersions": "<0.9"
-    },
-    {
-      "matchManagers": ["poetry"],
-      "rangeStrategy": "in-range-only"
-=======
   "extends": [
     "github>AmpelProject/renovate-config",
     "github>AmpelProject/renovate-config//regexManagers/githubActionsVersions"
@@ -21,7 +8,6 @@
     {
       "matchPackagePatterns": ["^ampel-.*"],
       "allowedVersions": "<0.11"
->>>>>>> 0581364e
     }
   ]
 }