#!/usr/bin/env python
# -*- coding: utf-8 -*-
# File:                Ampel-ZTF/ampel/ztf/ingest/ZiDataPointShaper.py
# License:             BSD-3-Clause
# Author:              valery brinnel <firstname.lastname@gmail.com>
# Date:                14.12.2017
# Last Modified Date:  10.05.2021
# Last Modified By:    valery brinnel <firstname.lastname@gmail.com>

<<<<<<< HEAD
from typing import Any
from bson import encode
from collections.abc import Iterable, Sequence
from ampel.base.AmpelUnit import AmpelUnit
from ampel.types import StockId, Tag
=======
from collections.abc import Iterable
from typing import Any

>>>>>>> 0581364e
from ampel.abstract.AbsT0Unit import AbsT0Unit
from ampel.base.AmpelUnit import AmpelUnit
from ampel.content.DataPoint import DataPoint
from ampel.types import StockId
from ampel.ztf.ingest.tags import tags
from ampel.util.hash import hash_payload


class ZiDataPointShaperBase(AmpelUnit):
    """
    This class 'shapes' datapoints in a format suitable
    to be saved into the ampel database
    """

    # JD2017 is used to define upper limits primary IDs
    JD2017: float = 2457754.5
<<<<<<< HEAD
    #: Byte width of datapoint ids
    digest_size: int = 8
=======
>>>>>>> 0581364e

    # Mandatory implementation
    def process(self, arg: Iterable[dict[str, Any]], stock: StockId) -> list[DataPoint]:  # type: ignore[override]
        """
        :param arg: sequence of unshaped pps
        IMPORTANT:
        1) This method *modifies* the input dicts (it removes 'candid' and programpi),
        even if the unshaped pps are ReadOnlyDict instances
        2) 'stock' is not set here on purpose since it will conflict with the $addToSet operation
        """

        ret_list: list[DataPoint] = []
        setitem = dict.__setitem__
        popitem = dict.pop

        for photo_dict in arg:
            # Photopoint
            if photo_dict.get("candid"):
                # Cut path if present
                if photo_dict.get("pdiffimfilename"):
                    setitem(
                        photo_dict,
                        "pdiffimfilename",
                        photo_dict["pdiffimfilename"].split("/")[-1].replace(".fz", ""),
                    )

                ret_list.append(
                    {  # type: ignore[typeddict-item]
                        "id": photo_dict["candid"],
                        "stock": stock,
                        "tag": tags[photo_dict["programid"]][photo_dict["fid"]],
                        "body": photo_dict,
                    }
                )

                popitem(photo_dict, "candid", None)
                popitem(photo_dict, "programpi", None)
<<<<<<< HEAD
            elif "forcediffimflux" in photo_dict:
                ret_list.append(self._create_datapoint(stock, ["ZTF_FP"], photo_dict))
            elif "fcqfid" in photo_dict:
                ret_list.append(
                    self._create_datapoint(stock, ["ZTF_FP", "BTS_PHOT"], photo_dict)
                )
=======

>>>>>>> 0581364e
            else:
                ret_list.append(
                    {  # type: ignore[typeddict-item]
                        "id": self.ul_identity(photo_dict),
                        "tag": tags[photo_dict["programid"]][photo_dict["fid"]],
                        "stock": stock,
                        "body": {
                            "jd": photo_dict["jd"],
                            "diffmaglim": photo_dict["diffmaglim"],
                            "rcid": (
                                rcid
                                if (rcid := photo_dict.get("rcid")) is not None
                                else (photo_dict["pid"] % 10000) // 100
                            ),
                            "fid": photo_dict["fid"],
                            "programid": photo_dict["programid"],
                            #'pdiffimfilename': fname
                            #'pid': photo_dict['pid']
                        },
                    }
                )

        return ret_list

<<<<<<< HEAD
    def _create_datapoint(
        self, stock: StockId, tag: Sequence[Tag], body: dict[str, Any]
    ) -> DataPoint:
        """
        Create a Datapoint from stock, body, and tags, using the hash of the body as id
        """
        # ensure that keys are ordered
        sorted_body = dict(sorted(body.items()))
        # This is not a complete DataPoint as (channel,meta) is missing, set later. Should these be optional? or added default?
        return {  # type: ignore
            "id": hash_payload(encode(sorted_body), size=-self.digest_size * 8),
            "stock": stock,
            "tag": [*tags[body["programid"]][body["fid"]], *tag],
            "body": sorted_body,
        }

=======
>>>>>>> 0581364e
    def ul_identity(self, uld: dict[str, Any]) -> int:
        """
        Calculate a unique ID for an upper limit from:
          - jd, floored to the millisecond
          - readout quadrant number (extracted from pid)
          - diffmaglim, rounded to 1e-3
         Example::

                >>> ZiT0UpperLimitShaper().identity(
                        {
                          'diffmaglim': 19.024799346923828,
                          'fid': 2,
                          'jd': 2458089.7405324,
                          'pdiffimfilename': '/ztf/archive/sci/2017/1202/240532/ztf_20171202240532_000566_zr_c08_o_q1_scimrefdiffimg.fits.fz',
                          'pid': 335240532815,
                          'programid': 0
                        }
                )
                -3352405322819025
        """
        return (
            (int((self.JD2017 - uld["jd"]) * 1000000) * 10000000)
            - (
                (
                    rcid
                    if (rcid := uld.get("rcid")) is not None
                    else (uld["pid"] % 10000) // 100
                )
                * 100000
            )
            - round(uld["diffmaglim"] * 1000)
        )


class ZiDataPointShaper(ZiDataPointShaperBase, AbsT0Unit):
    def process(self, arg: Any, stock: None | StockId = None) -> list[DataPoint]:
        assert stock is not None
        return super().process(arg, stock)<|MERGE_RESOLUTION|>--- conflicted
+++ resolved
@@ -7,23 +7,17 @@
 # Last Modified Date:  10.05.2021
 # Last Modified By:    valery brinnel <firstname.lastname@gmail.com>
 
-<<<<<<< HEAD
-from typing import Any
-from bson import encode
 from collections.abc import Iterable, Sequence
-from ampel.base.AmpelUnit import AmpelUnit
-from ampel.types import StockId, Tag
-=======
-from collections.abc import Iterable
 from typing import Any
 
->>>>>>> 0581364e
+from bson import encode
+
 from ampel.abstract.AbsT0Unit import AbsT0Unit
 from ampel.base.AmpelUnit import AmpelUnit
 from ampel.content.DataPoint import DataPoint
-from ampel.types import StockId
+from ampel.types import StockId, Tag
+from ampel.util.hash import hash_payload
 from ampel.ztf.ingest.tags import tags
-from ampel.util.hash import hash_payload
 
 
 class ZiDataPointShaperBase(AmpelUnit):
@@ -34,11 +28,8 @@
 
     # JD2017 is used to define upper limits primary IDs
     JD2017: float = 2457754.5
-<<<<<<< HEAD
     #: Byte width of datapoint ids
     digest_size: int = 8
-=======
->>>>>>> 0581364e
 
     # Mandatory implementation
     def process(self, arg: Iterable[dict[str, Any]], stock: StockId) -> list[DataPoint]:  # type: ignore[override]
@@ -76,16 +67,12 @@
 
                 popitem(photo_dict, "candid", None)
                 popitem(photo_dict, "programpi", None)
-<<<<<<< HEAD
             elif "forcediffimflux" in photo_dict:
                 ret_list.append(self._create_datapoint(stock, ["ZTF_FP"], photo_dict))
             elif "fcqfid" in photo_dict:
                 ret_list.append(
                     self._create_datapoint(stock, ["ZTF_FP", "BTS_PHOT"], photo_dict)
                 )
-=======
-
->>>>>>> 0581364e
             else:
                 ret_list.append(
                     {  # type: ignore[typeddict-item]
@@ -110,7 +97,6 @@
 
         return ret_list
 
-<<<<<<< HEAD
     def _create_datapoint(
         self, stock: StockId, tag: Sequence[Tag], body: dict[str, Any]
     ) -> DataPoint:
@@ -127,8 +113,6 @@
             "body": sorted_body,
         }
 
-=======
->>>>>>> 0581364e
     def ul_identity(self, uld: dict[str, Any]) -> int:
         """
         Calculate a unique ID for an upper limit from:
