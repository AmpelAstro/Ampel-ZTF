from functools import cached_property
from typing import Dict, List, Sequence, Set, Tuple, Type, Union, Optional

import backoff
import requests
from requests_toolbelt.sessions import BaseUrlSession

from ampel.abstract.ingest.AbsAlertIngester import AbsAlertIngester
from ampel.abstract.ingest.AbsT1Ingester import AbsT1Ingester
from ampel.alert.PhotoAlert import PhotoAlert
from ampel.content.DataPoint import DataPoint
from ampel.core.UnitLoader import CT
from ampel.ingest.PhotoT1Compiler import PhotoT1Compiler
from ampel.abstract.Secret import Secret
from ampel.model.UnitModel import UnitModel
from ampel.types import ChannelId, StockId
from ampel.ztf.alert.ZiAlertSupplier import ZiAlertSupplier
from ampel.ztf.util.ZTFIdMapper import to_ztf_id


<<<<<<< HEAD
class BearerAuth(requests.auth.AuthBase):
    def __init__(self, token: str) -> None:
        self.token = token

    def __call__(self, req: requests.PreparedRequest) -> requests.PreparedRequest:
        req.headers["authorization"] = f"bearer {self.token}"
        return req


class ZiT1ArchivalCompoundIngester(AbsCompoundIngester[PhotoCompoundBluePrint]):
=======
class ZiT1ArchivalCompoundIngester(AbsT1Ingester[PhotoT1Compiler]):
>>>>>>> ed592156
    """
    Ingest data points from archived ZTF-IPAC alerts, and create compounds
    representing the light curve from the start of ZTF operations to the alert
    exposure.
    """

    datapoint_ingester: Union[UnitModel, str]
    compound_ingester: Union[UnitModel, str]
    archive_token: Secret[str] = {"key": "ztf/archive/token"}  # type: ignore[assignment]

    # Standard projection used when checking DB for existing PPS/ULS
    projection: Dict[str, int] = {
        "_id": 1,
        "tag": 1,
        "excl": 1,
        "body.jd": 1,
        "body.fid": 1,
        "body.rcid": 1,
        "body.magpsf": 1,
    }

    def __init__(self, **kwargs) -> None:

        super().__init__(**kwargs)

        self.compound_engine = self._get_ingester(
            self.compound_ingester, AbsT1Ingester[PhotoT1Compiler]
        )
        self.datapoint_engine = self._get_ingester(
            self.datapoint_ingester, AbsAlertIngester[PhotoAlert, DataPoint]
        )

        self._t0_col = self.context.db.get_collection("t0", "w")

        self.session = BaseUrlSession(
            base_url=(
                url
                if (
                    url := self.context.config.get(
                        "resource.ampel-ztf/archive", str, raise_exc=True
                    )
                ).endswith("/")
                else url + "/"
            )
        )
        self.session.auth = BearerAuth(self.archive_token.get())

        self.alert_supplier = ZiAlertSupplier(deserialize=None)
        self.channels: Set[ChannelId] = set()

    def _get_ingester(self, model: Union[str, UnitModel], sub_type: Type[CT]) -> CT:
        return self.context.loader.new_context_unit(
            model=model if isinstance(model, UnitModel) else UnitModel(unit=model),
            context=self.context,
            logd=self.logd,
            updates_buffer=self.updates_buffer,
            run_id=self.run_id,
            sub_type=sub_type,
        )

    def add_channel(self, channel: ChannelId):
        self.channels.add(channel)
        self.compound_engine.add_channel(channel)

    def get_earliest_jd(
        self, stock_id: StockId, datapoints: Sequence[DataPoint]
    ) -> float:
        """
        return the smaller of:
          - the smallest jd of any photopoint in datapoints
          - the smallest jd of any photopoint in t0 from the same stock
        """
        from_alert = min(
            (
                dp["body"]["jd"]
                for dp in datapoints
                if dp["_id"] > 0 and "ZTF" in dp["tag"]
            )
        )
        if (
            from_db := next(
                self._t0_col.aggregate(
                    [
                        {
                            "$match": {
                                "_id": {"$gt": 0},
                                "stock": stock_id,
                                "body.jd": {"$lt": from_alert},
                                "tag": "ZTF",
                            }
                        },
                        {"$group": {"_id": None, "jd": {"$min": "$body.jd"}}},
                    ]
                ),
                {"jd": None},
            )["jd"]
        ) is None:
            return from_alert
        else:
            return min((from_alert, from_db))

    @backoff.on_exception(
        backoff.expo,
        requests.HTTPError,
        giveup=lambda e: e.response.status_code not in {503, 504, 429, 408},
        max_time=600,
    )
    def get_photopoints(self, ztf_name: str, before_jd: float):
        response = self.session.get(
            f"object/{ztf_name}/photopoints", params={"jd_end": before_jd}
        )
        response.raise_for_status()
        return response.json()

    def ingest_previous_alerts(
        self, stock_id: StockId, datapoints: Sequence[DataPoint]
    ) -> None:
        # Ingest photopoints from earlier alerts
        if not (
            history := self.get_photopoints(
                to_ztf_id(stock_id),
                before_jd=self.get_earliest_jd(stock_id, datapoints),
            )
        ):
            return
        self.alert_supplier.set_alert_source(iter([history]))
        # FIXME: do some logd magic to record these in the journal
        for alert in self.alert_supplier:
            self.datapoint_engine.ingest(alert)

    def ingest(
        self,
        stock_id: StockId,
        datapoints: Sequence[DataPoint],
        chan_selection: List[Tuple[ChannelId, Union[bool, int]]],
    ) -> Optional[PhotoT1Compiler]:

        # Keep only channels that requested extended states
        if not (chans := [(k, v) for k, v in chan_selection if k in self.channels]):
            return None

        self.ingest_previous_alerts(stock_id, datapoints)

        # Extract all datapoints for this stock (including superseded ones)
        extended_datapoints: List[DataPoint] = list(
            self._t0_col.find(
                {
                    "stock": stock_id,
                    "body.jd": {"$lte": datapoints[-1]["body"]["jd"]},
                    "tag": "ZTF",
                },
                self.projection,
            ).sort([("body.jd", 1)])
        )

        # Create compounds
        return self.compound_engine.ingest(stock_id, extended_datapoints, chans)<|MERGE_RESOLUTION|>--- conflicted
+++ resolved
@@ -18,7 +18,6 @@
 from ampel.ztf.util.ZTFIdMapper import to_ztf_id
 
 
-<<<<<<< HEAD
 class BearerAuth(requests.auth.AuthBase):
     def __init__(self, token: str) -> None:
         self.token = token
@@ -28,10 +27,7 @@
         return req
 
 
-class ZiT1ArchivalCompoundIngester(AbsCompoundIngester[PhotoCompoundBluePrint]):
-=======
 class ZiT1ArchivalCompoundIngester(AbsT1Ingester[PhotoT1Compiler]):
->>>>>>> ed592156
     """
     Ingest data points from archived ZTF-IPAC alerts, and create compounds
     representing the light curve from the start of ZTF operations to the alert
