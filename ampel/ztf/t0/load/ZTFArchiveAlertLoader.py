#!/usr/bin/env python
# -*- coding: utf-8 -*-
# File:                Ampel-ZTF/ampel/ztf/t0/load/ZTFArchiveAlertLoader.py
# License:             BSD-3-Clause
# Author:              jvs
# Date:                20.10.2021
# Last Modified Date:  17.05.2023
# Last Modified By:    Simeon Reusch <simeon.reusch@desy.de>

import logging
from typing import Any

import backoff
import requests
from ampel.abstract.AbsAlertLoader import AbsAlertLoader
from ampel.base.AmpelBaseModel import AmpelBaseModel

log = logging.getLogger(__name__)


class ZTFSource(AmpelBaseModel):
    ztf_name: str
    programid: None | int = None
    jd_start: None | float = None
    jd_end: None | float = None
    with_history: bool = True
    archive_token: str


class ZTFArchiveAlertLoader(AbsAlertLoader):
    """
    Load ZTF alerts from a stream provided by DESY alert archive.
    The stream is initiated either by an archive stream token
    (directly via loader config parameter or via method add_resource)
    or an archive query formulated as ZTFSource.
    get_alerts yields chunks of alerts until consumed, at which point
    this is acknowledged and a new chunk retrieved.
    """

    #: Base URL of archive service
    archive: str = "https://ampel.zeuthen.desy.de/api/ztf/archive/v3"

    #: A stream identifier, created via POST /api/ztf/archive/streams/, or a query
<<<<<<< HEAD
    stream: None | str | ZTFSource

    #: Name of dynamic resource, fetched by a T3 process and forwarded
    #: to suppliers/loaders by AlertConsumer via their methods add_resource
    resource_name: str = "ztf_stream_token"

    with_history: bool = True
=======
    stream: None | str | ZTFSource = '%%ztf_stream_token'
>>>>>>> 2829c93b

    def __init__(self, **kwargs) -> None:
        super().__init__(**kwargs)
        self._it = None

    def __iter__(self):
        return self.get_alerts()

    def __next__(self):
        if not self._it:
            self._it = iter(self)
        return next(self._it)

    def get_alerts(self):
        if self.stream is None:
            raise ValueError()
        with requests.Session() as session:
            while True:
                chunk = self._get_chunk(session)
                yield from chunk["alerts"] if isinstance(chunk, dict) else chunk
                # NB: if generator exits before we get here, chunk is never acknowledged
                if "chunk" in chunk:
                    self._acknowledge_chunk(session, chunk["chunk"])
                    log.info(
                        None,
                        extra={"streamToken": self.stream, "chunk": chunk["chunk"]},
                    )
                if isinstance(self.stream, ZTFSource) or (
                    len(chunk["alerts"]) == 0 and chunk["remaining"]["chunks"] == 0
                ):
                    break

    @backoff.on_exception(
        backoff.expo,
        requests.HTTPError,
        giveup=lambda e: (
            not isinstance(e, requests.HTTPError)
            or e.response.status_code not in {502, 503, 504, 429, 408, 423}
        ),
        max_time=600,
    )
    def _get_chunk(self, session: requests.Session) -> dict[str, Any]:
        if isinstance(self.stream, ZTFSource):
            params = {"with_history": self.stream.with_history}
            for k in ("jd_start", "jd_end", "programid"):
                if (x := getattr(self.stream, k)) is not None:
                    params[k] = x
            response = session.get(
                f"{self.archive}/object/{self.stream.ztf_name}/alerts",
                headers={"Authorization": f"bearer {self.stream.archive_token}"},
                params=params,
            )
        else:
            response = session.get(
                f"{self.archive}/stream/{self.stream}/chunk",
                params={"with_history": self.with_history},
            )
            remaining_chunks: int | None = (
                response.json().get("remaining", {}).get("chunks")
            )
            if remaining_chunks is not None:
                self.logger.info(f"Remaining chunks: {remaining_chunks}")

        response.raise_for_status()
        return response.json()

    @backoff.on_exception(
        backoff.expo,
        requests.HTTPError,
        giveup=(
            lambda e: not isinstance(e, requests.HTTPError)
            or e.response.status_code not in {502, 503, 504, 429, 408}
        ),
        max_time=600,
    )
    def _acknowledge_chunk(self, session: requests.Session, chunk_id: int) -> None:
        response = session.post(
            f"{self.archive}/stream/{self.stream}/chunk/{chunk_id}/acknowledge"
        )
        response.raise_for_status()<|MERGE_RESOLUTION|>--- conflicted
+++ resolved
@@ -41,17 +41,7 @@
     archive: str = "https://ampel.zeuthen.desy.de/api/ztf/archive/v3"
 
     #: A stream identifier, created via POST /api/ztf/archive/streams/, or a query
-<<<<<<< HEAD
-    stream: None | str | ZTFSource
-
-    #: Name of dynamic resource, fetched by a T3 process and forwarded
-    #: to suppliers/loaders by AlertConsumer via their methods add_resource
-    resource_name: str = "ztf_stream_token"
-
-    with_history: bool = True
-=======
     stream: None | str | ZTFSource = '%%ztf_stream_token'
->>>>>>> 2829c93b
 
     def __init__(self, **kwargs) -> None:
         super().__init__(**kwargs)
