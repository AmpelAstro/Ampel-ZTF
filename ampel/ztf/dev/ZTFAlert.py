--- conflicted
+++ resolved
@@ -25,115 +25,6 @@
 
 
 class ZTFAlert:
-<<<<<<< HEAD
-
-
-	@classmethod
-	def to_alert(cls, file_path: str) -> AmpelAlert:
-		"""
-		Creates and returns an instance of ampel.view.LightCurve using a ZTF IPAC alert.
-		"""
-		als = ZiAlertSupplier(
-			deserialize="avro",
-			loader=UnitModel(unit="FileAlertLoader", config={"files": [file_path]})
-		)
-
-		alert = next(als)
-		assert isinstance(alert, AmpelAlert)
-		return alert
-
-
-	@staticmethod
-	def _upper_limit_id(el: dict[str, Any]) -> int:
-		return int(
-			"%i%s%i" % (
-				(2457754.5 - el['jd']) * 1000000,
-				str(el['pid'])[8:10],
-				round(abs(el['diffmaglim']) * 1000)
-			)
-		)
-
-
-	@classmethod
-	def to_lightcurve(cls, file_path: None | str = None, pal: None | AmpelAlert = None) -> LightCurve:
-		"""
-		Creates and returns an instance of ampel.view.LightCurve using a ZTF IPAC alert.
-		This is either created from an already existing ampel.alert.PhotoAlert or
-		read through a ampel.ztf.alert.ZiAlertSupplier (default).
-		In the latter case a path to a stored avro file can be given.
-		"""
-
-		if pal is None:
-			assert file_path is not None
-			pal = cls.to_alert(file_path)
-		assert pal is not None
-
-		# convert to DataPoint
-		dps = ZiDataPointShaperBase().process(pal.datapoints, pal.stock)
-
-		return LightCurve(
-			random.randint(0, (1 << 32) - 1), # CompoundId
-			pal.stock,
-			tuple(pp for pp in dps if pp["id"] > 0), # Photopoints
-			tuple(pp for pp in dps if pp["id"] < 0), # Upperlimit
-		)
-
-
-	# TODO: incomplete/quick'n'dirty method, to improve if need be
-	@classmethod
-	def to_transientview(cls,
-		file_path: None | str = None,
-		alert: None | AmpelAlert = None,
-		content: None | dict = None,
-		t2_docs: None | Sequence[T2Document] = None
-	) -> TransientView:
-		"""
-		Note: incomplete/meaningless//quick'n'dirty method, to improve if need be.
-		Creates and returns an instance of ampel.view.LightCurve using a ZTF IPAC alert.
-		"""
-
-		if alert is None:
-			assert file_path is not None
-			alert = cls.to_alert(file_path)
-		assert alert is not None
-		lc = cls.to_lightcurve(pal=alert)
-
-		datapoints: list[DataPoint] = []
-		if lc.photopoints:
-			datapoints += list(lc.photopoints)
-		if lc.upperlimits:
-			datapoints += list(lc.upperlimits)
-
-		return TransientView(
-			id = alert.stock,
-			t0 = datapoints,
-			t2 = [T2DocView.of(t2d) for t2d in t2_docs] if t2_docs else None,
-			extra = {
-				'names': [alert.extra.get('name') if alert.extra else None]
-			}
-		)
-
-
-	@classmethod
-	def _load_alert(cls, file_path: str) -> None | dict:
-		""" """
-		with open(file_path, 'rb') as f:
-			content = cls._deserialize(f)
-		return content
-
-
-	@staticmethod
-	def _deserialize(f) -> None | dict:
-		""" """
-		reader = fastavro.reader(f)
-		alert = next(reader, None)
-		if alert is None:
-			return alert
-		else:
-			assert isinstance(alert, dict)
-			return alert
-		
-=======
     @classmethod
     def to_alert(cls, file_path: str) -> AmpelAlert:
         """
@@ -231,5 +122,4 @@
         alert = next(reader, None)
         if alert is None or isinstance(alert, dict):
             return alert
-        raise TypeError(f"Unexpected message type {type(alert)}: {alert!r}")
->>>>>>> 0581364e
+        raise TypeError(f"Unexpected message type {type(alert)}: {alert!r}")