--- conflicted
+++ resolved
@@ -11,17 +11,11 @@
 import os
 import sys
 from hashlib import blake2b
-<<<<<<< HEAD
-from typing import Any, Literal, Optional, Union, Tuple
-=======
 from typing import Any, Literal
->>>>>>> 0581364e
 
 import matplotlib.pyplot as plt
 import numpy as np
 import pandas as pd
-
-# from appdirs import user_cache_dir
 from astropy.time import Time
 from bson import encode
 from scipy.stats import median_abs_deviation
@@ -107,13 +101,8 @@
     primary_grid_only: bool = False,
     min_det_per_field_band: int = 10,
     zp_max_deviation_from_median: float = 0.5,
-<<<<<<< HEAD
-    reference_days_before_peak: Optional[float] = 50.0,
-) -> Tuple[pd.DataFrame, dict[str, Any]]:
-=======
     reference_days_before_peak: None | float = 50.0,
-) -> pd.DataFrame:
->>>>>>> 0581364e
+) -> tuple[pd.DataFrame, dict[str, Any]]:
     """
     For each unique baseline combination, estimate and store baseline.
     Partially taken from
@@ -279,55 +268,6 @@
                     sum_diff_sq = np.sum(
                         ((base_flux[mask] - Cmean) / (base_flux_unc[mask])) ** 2
                     )
-<<<<<<< HEAD
-                    if len(mask[0]) > 1:
-                        Cmean = np.average(
-                            base_flux[mask], weights=1 / base_flux_unc[mask] ** 2
-                        )
-                        sum_diff_sq = np.sum(
-                            ((base_flux[mask] - Cmean) / (base_flux_unc[mask])) ** 2
-                        )
-                        chi = 1 / (len(mask[0]) - 1) * sum_diff_sq
-                        fcqfid_dict[str(ufid)]["C_post"] = Cmean
-                        fcqfid_dict[str(ufid)]["chi_post"] = chi
-                        fcqfid_dict[str(ufid)]["N_post_peak"] = len(mask[0])
-
-                # Decide which baseline to use
-                if (fcqfid_dict[str(ufid)]["N_pre_peak"] >= 25) or (
-                    (fcqfid_dict[str(ufid)]["N_pre_peak"] > 10)
-                    and (fcqfid_dict[str(ufid)]["N_post_peak"] < 25)
-                ):
-                    df.iloc[
-                        this_fcqfid[0], df.columns.get_loc("baseline")
-                    ] = fcqfid_dict[str(ufid)]["C_pre"]
-                    df.iloc[this_fcqfid[0], df.columns.get_loc("baseline_err_mult")] = (
-                        np.ones(len(this_fcqfid[0]))
-                        * max(np.sqrt(fcqfid_dict[str(ufid)]["chi_pre"]), 1)
-                    )
-                    df.iloc[
-                        this_fcqfid[0], df.columns.get_loc("n_baseline")
-                    ] = fcqfid_dict[str(ufid)]["N_pre_peak"]
-                    df.iloc[this_fcqfid[0], df.columns.get_loc("pre_or_post")] = -1
-                    fcqfid_dict[str(ufid)]["which_baseline"] = "pre"
-                elif (fcqfid_dict[str(ufid)]["N_post_peak"] >= 25) or (
-                    (fcqfid_dict[str(ufid)]["N_pre_peak"] < 10)
-                    and (fcqfid_dict[str(ufid)]["N_post_peak"] >= 25)
-                ):
-                    df.iloc[
-                        this_fcqfid[0], df.columns.get_loc("baseline")
-                    ] = fcqfid_dict[str(ufid)]["C_post"]
-                    df.iloc[this_fcqfid[0], df.columns.get_loc("baseline_err_mult")] = (
-                        np.ones(len(this_fcqfid[0]))
-                        * max(np.sqrt(fcqfid_dict[str(ufid)]["chi_post"]), 1)
-                    )
-                    df.iloc[
-                        this_fcqfid[0], df.columns.get_loc("n_baseline")
-                    ] = fcqfid_dict[str(ufid)]["N_post_peak"]
-                    df.iloc[this_fcqfid[0], list(df.columns.get_loc("pre_or_post"))] = 1
-                    fcqfid_dict[str(ufid)]["which_baseline"] = "post"
-                else:
-                    fcqfid_dict[str(ufid)]["which_baseline"] = None
-=======
                     chi = 1 / (len(mask[0]) - 1) * sum_diff_sq
                     fcqfid_dict[str(ufid)]["C_pre"] = Cmean
                     fcqfid_dict[str(ufid)]["chi_pre"] = chi
@@ -391,7 +331,6 @@
                 fcqfid_dict[str(ufid)]["which_baseline"] = "post"
             else:
                 fcqfid_dict[str(ufid)]["which_baseline"] = None
->>>>>>> 0581364e
 
     # Restrict to subset with baseline corrections
     # (These could in principle have been kept in some form)
@@ -515,11 +454,7 @@
             self.logger.info("Dataframe is empty, skipping")
             return self.__next__()
 
-<<<<<<< HEAD
-        if "pass" not in df.keys() and self.do_quality_cuts:
-=======
         if "pass" not in df and self.do_quality_cuts:
->>>>>>> 0581364e
             self.logger.info("No datapoints surviving quality cuts")
             return self.__next__()
 
