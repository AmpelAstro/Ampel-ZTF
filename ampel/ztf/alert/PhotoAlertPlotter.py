#!/usr/bin/env python
# -*- coding: utf-8 -*-
# File:                Ampel-ZTF/ampel/ztf/alert/PhotoAlertPlotter.py
# Author:              valery brinnel <firstname.lastname@gmail.com>
# Date:                23.01.2018
# Last Modified Date:  13.06.2018
# Last Modified By:    mg <matteo.giomi@desy.de>

import gzip
import io
import logging
import os

import matplotlib.dates as mdates
import matplotlib.pyplot as plt
import numpy as np
from astropy.io import fits
from astropy.time import Time
from matplotlib.colors import Normalize

from ampel.protocol.AmpelAlertProtocol import AmpelAlertProtocol

logger = None


<<<<<<< HEAD
	pp_colors = ["C2", "C3", "C1"]
	filter_names = ["ztf-g", "ztf-r", "ztf-i"]
	lc_marker_props = dict(marker="o", mec="0.7", ms=8, ecolor="0.7", ls="None")


	@staticmethod
	def get_cutout_numeric(alert: AmpelAlertProtocol, which, scaler = None):
		"""
		parse the cutout tstamp into numeric data

		Parameters:
		----------

		which: `str`
			either 'cutoutScience', 'cutoutTemplate', or 'cutoutDiffernce'.

		scaler: `callable`
			function to scale/strecth the image to be applied to the data. Must
			accept and return a 2d numpy array.
		"""

		# TODO: check that alert is a DevPhotoAlert
		if alert.extra is None or 'cutouts' not in alert.extra or which not in alert.extra['cutouts']:
			return None
		stamp = alert.extra['cutouts'][which]
		with gzip.open(io.BytesIO(stamp), 'rb') as f:
			raw = fits.open(f)[0].data
			if scaler is not None:
				scaler(raw)		# TODO: some astropy.visualization stuff do not like this
			else:
				return raw


	def __init__(self, interactive=True, plot_dir=None, plot_name_tmpl="{objectId}.png", logger = None):
		"""
			init the plotter object in either interactive or save-plot-to-file mode.

			Parameters:
			-----------

				interactive: `bool`
					if True plots will be shown, else saved to file.

				plotdir: `str`
					path to directory where plots will be saved.
					Only useful if not interactive.

				plot_name_tmpl: `str`
					template string for creating file names. All the keys from alert avro
					for the candidate and its the latest photopoint can be used.
		"""

		if logger is None:
			logging.basicConfig(level = logging.INFO)
			self.logger = logging.getLogger(__name__)
		else:
			self.logger = logger

		self.interactive = interactive
		if self.interactive:
			self.logger.info("Initialized PhotoAlertPlotter in interactive mode.")
		else:
			if plot_dir is None:
				plot_dir = "./"
			elif not os.path.isdir(plot_dir):
				os.makedirs(plot_dir)
			self.plot_dir = plot_dir
			self.logger.info(
				"Initialized PhotoAlertPlotter in bash-mode. Plots will be saved to %s." % self.plot_dir)
		self.base_plot_name_tmpl = plot_name_tmpl


	def save_current_plot(self, alert: AmpelAlertProtocol, file_name_template, **kwargs):

		alert_props = {**alert.datapoints[0], 'objectId': alert.stock}
		fname = file_name_template.format(**alert_props)
		fname = os.path.join(self.plot_dir, fname)
		fig = plt.gcf()
		fig.savefig(fname, **kwargs)
		plt.close(fig)
		self.logger.info("current figure saved to %s" % fname)


	def exit(self, alert: AmpelAlertProtocol, fine_name_tag, ax_given, ax, **kwargs):
		"""
		depending on whether you are in interactive mode, and if an
		axes was given to the function, either show, save, or return axes.
		"""

		if ax_given:
			return ax
		elif self.interactive:
			plt.show()
			return ax
		else:
			fname_tmplt = fine_name_tag + self.base_plot_name_tmpl
			self.save_current_plot(alert, fname_tmplt, **kwargs)
			return None


	def scatter_plot(self, alert: AmpelAlertProtocol, p1, p2, ax = None, **kwargs):
		"""
		Make scatter plot of parameter p1 vs p2.

		Parameters:
		-----------
		p1[2]: `str`
			x[y]-axis parameter (ex: p1 = 'obs_date', p2 = 'magpsf' to plot lightcurve)

		ax: `matplotlib.pyplot.axes`
			axes used for plotting. If None, a new one will be created.

		kwargs:
			kwargs arguments passed to matplotlib.pyplot.scatter or matplotlib.pyplot.savefig.

		Returns:
		--------

			if ax is None, then return the axis created.
		"""

		ax_given = True
		if ax is None:
			ax = plt.axes()
			ax_given = False
		ax.scatter(*zip(*alert.get_tuples(p1, p2)), **kwargs)
		ax.set_xlabel(p1)
		ax.set_ylabel(p2)
		ax.grid(True)

		return self.exit(alert, "scatter_%s_%s" % (p1, p2), ax_given, ax, **kwargs)


	def plot_lc(self, alert: AmpelAlertProtocol, ax = None, time_format = 'datetime', **kwargs):
		"""
		plot lightcurve for transient: magpsf vs. jd
		"""

		# dectections
		mag, mag_err, jd, fid = [
			np.array(x) for x in zip(
				*alert.get_ntuples(
					["magpsf", "sigmapsf", "jd", "fid"],
					filters=[{'attribute': 'magpsf', 'operator': 'is not', 'value': None}]
				)
			)
		]

		has_ulim = False
		if r := alert.get_ntuples(
			["diffmaglim", "jd", "fid"],
			filters=[{'attribute': 'magpsf', 'operator': 'is', 'value': None}]
		):
			ul_mag_lim, ul_jd, ul_fid = [np.array(x) for x in zip(*r)]
			has_ulim = True

		# convert the time
		if time_format == 'datetime':
			time = Time(jd, format='jd').datetime
			if has_ulim:
				ul_time = Time(ul_jd, format='jd').datetime
		elif time_format == 'jd':
			time = Time(jd, format='jd')
			if has_ulim:
				ul_time = Time(ul_jd, format='jd')
		else:
			raise ValueError("got %s as value for 'time_format'. Available are 'jd' and 'datetime'")

		# plot lightcurve points
		ax_given = True
		if ax is None:
			ax = plt.axes()
			ax_given = False

		ax.invert_yaxis()
		for ifilter in [1, 2, 3]:
			label = "magpsf %s" % self.__class__.filter_names[ifilter - 1]
			color = self.__class__.pp_colors[ifilter - 1]

			# plot detctecions
			f_mask = (fid == ifilter)
			if any(f_mask):
				ax.errorbar(
					x=time[f_mask], y=mag[f_mask], xerr=None, yerr=mag_err[f_mask],
					label=label, mfc=color, **self.__class__.lc_marker_props)

			# plot ulims if available
			if has_ulim:
				ul_f_mask = (ul_fid == ifilter)
				if any(ul_f_mask):
					ax.errorbar(
						ul_time[ul_f_mask], ul_mag_lim[ul_f_mask], yerr=0.2, lolims=True,
						color=color, ls="None", label="_no_legend_")

		# single-out latest detection
		ax.errorbar(
			time[0], mag[0], xerr=None, yerr=mag_err[0],
			marker="D", color=self.__class__.pp_colors[fid[0] - 1], ms=8, ecolor="0.7",
			ls="None", label="_no_legend_")

		# beautify
		ax.legend(loc="best")
		ax.set_xlabel("Date", fontsize="large")
		ax.set_ylabel("mag (magpsf)", fontsize="large")
		ax.xaxis.set_major_formatter(mdates.DateFormatter('%Y-%m-%d'))
		ax.xaxis.set_tick_params(rotation=45)

		return self.exit(alert, "lc_", ax_given, ax, **kwargs)


	def plot_cutout(self, alert: AmpelAlertProtocol, which, ax = None, cb = False, scaler = None, **kwargs):
		""" plot image cutout """

		ax_given = True
		if ax is None:
			ax = plt.axes()
			ax_given = False

		img_data = PhotoAlertPlotter.get_cutout_numeric(alert, which, scaler)
		if img_data is not None:
			mask = np.isfinite(img_data)
			im = ax.imshow(
				img_data,
				norm=Normalize(*np.percentile(img_data[mask], [0.5, 99.5])),
				aspect="auto"
			)
			if cb:
				plt.colorbar(im, ax=ax)
		else:
			ax.text(0.5, 0.5, 'no data', va='center', ha='center', transform=ax.transAxes)
		ax.set_title(which)
		ax.set_yticks([])
		ax.set_xticks([])

		# return show
		return self.exit(alert, which + "_", ax_given, ax, **kwargs)


	@staticmethod
	def plot_ps1_cutout(alert, ax = None):
		pass


	def summary_plot(self, alert: AmpelAlertProtocol, ps1_cutout=False, **kwargs):
		"""
		create a summary plot for the given alert. This includes
		the three cutouts (ref, sci, diff), the light curve, and
		some printouts of several alert parameters.
		"""

		# set figure and axis
		plt.close('all')
		fig = plt.figure(figsize=(9, 5))
		ref, width, heigh = 0.1, 0.15, 0.25
		span = 0.05
		ypos = 0.65
		cutout_axes = {
			'cutoutScience': fig.add_axes((ref, ypos, width, heigh)),
			'cutoutTemplate': fig.add_axes((ref + (width + span), ypos, width, heigh)),
			'cutoutDifference': fig.add_axes((ref + (width + span) * 2, ypos, width, heigh))
		}
		axlc = fig.add_axes((ref, 0.1, (width + span) * 2 + width, 0.5))
		if ps1_cutout:
			fig.add_axes((ref + (width + span * 1.5) * 3, ypos, width, heigh))

		# plot the cutouts
		for which in ('cutoutScience', 'cutoutTemplate', 'cutoutDifference'):
			self.plot_cutout(alert, which, ax=cutout_axes[which])

		# plot the lightcurve
		self.plot_lc(alert, ax=axlc)

		# add text
		candidate = alert.datapoints[0]
		info = []
		for k in ["rb", "fwhm", "nbad", "elong", "isdiffpos", "ssdistnr"]:
			try:
				info.append("%s : %.3f" % (k, candidate.get(k, np.nan)))
			except Exception:
				info.append("%s : %s" % (k, candidate.get(k)))
		for kk in ["objectidps", "sgscore", "distpsnr", "srmag"]:
			for k in [k for k in candidate.keys() if kk in k]:
				info.append("%s : %.2f" % (k, float(candidate.get(k, np.nan))))
		fig.text(0.68, 0.6, " \n".join(info), va="top", fontsize="medium", color="0.3")
		fig.text(0.01, 0.99, str(alert.stock), fontsize="x-large", color="k", va="top", ha="left")

		# now go back to previous state
		if self.interactive:
			plt.show(fig)
		else:
			self.save_current_plot(alert, "summary_" + self.base_plot_name_tmpl, **kwargs)
=======
class PhotoAlertPlotter:
    pp_colors = ["C2", "C3", "C1"]
    filter_names = ["ztf-g", "ztf-r", "ztf-i"]
    lc_marker_props = dict(marker="o", mec="0.7", ms=8, ecolor="0.7", ls="None")

    @staticmethod
    def get_cutout_numeric(alert: AmpelAlertProtocol, which, scaler=None):
        """
        parse the cutout tstamp into numeric data

        Parameters:
        ----------

        which: `str`
                either 'cutoutScience', 'cutoutTemplate', or 'cutoutDiffernce'.

        scaler: `callable`
                function to scale/strecth the image to be applied to the data. Must
                accept and return a 2d numpy array.
        """

        # TODO: check that alert is a DevPhotoAlert
        if (
            alert.extra is None
            or "cutouts" not in alert.extra
            or which not in alert.extra["cutouts"]
        ):
            return None
        stamp = alert.extra["cutouts"][which]
        with gzip.open(io.BytesIO(stamp), "rb") as f:
            raw = fits.open(f)[0].data
            if scaler is not None:
                return scaler(
                    raw
                )  # TODO: some astropy.visualization stuff do not like this
            return raw

    def __init__(
        self,
        interactive=True,
        plot_dir=None,
        plot_name_tmpl="{objectId}.png",
        logger=None,
    ):
        """
        init the plotter object in either interactive or save-plot-to-file mode.

        Parameters:
        -----------

                interactive: `bool`
                        if True plots will be shown, else saved to file.

                plotdir: `str`
                        path to directory where plots will be saved.
                        Only useful if not interactive.

                plot_name_tmpl: `str`
                        template string for creating file names. All the keys from alert avro
                        for the candidate and its the latest photopoint can be used.
        """

        if logger is None:
            logging.basicConfig(level=logging.INFO)
            self.logger = logging.getLogger(__name__)
        else:
            self.logger = logger

        self.interactive = interactive
        if self.interactive:
            self.logger.info("Initialized PhotoAlertPlotter in interactive mode.")
        else:
            if plot_dir is None:
                plot_dir = "./"
            elif not os.path.isdir(plot_dir):
                os.makedirs(plot_dir)
            self.plot_dir = plot_dir
            self.logger.info(
                "Initialized PhotoAlertPlotter in bash-mode. Plots will be saved to %s."
                % self.plot_dir
            )
        self.base_plot_name_tmpl = plot_name_tmpl

    def save_current_plot(
        self, alert: AmpelAlertProtocol, file_name_template, **kwargs
    ):
        alert_props = {**alert.datapoints[0], "objectId": alert.stock}
        fname = file_name_template.format(**alert_props)
        fname = os.path.join(self.plot_dir, fname)
        fig = plt.gcf()
        fig.savefig(fname, **kwargs)
        plt.close(fig)
        self.logger.info("current figure saved to %s" % fname)

    def exit(self, alert: AmpelAlertProtocol, fine_name_tag, ax_given, ax, **kwargs):
        """
        depending on whether you are in interactive mode, and if an
        axes was given to the function, either show, save, or return axes.
        """

        if ax_given:
            return ax
        if self.interactive:
            plt.show()
            return ax
        fname_tmplt = fine_name_tag + self.base_plot_name_tmpl
        self.save_current_plot(alert, fname_tmplt, **kwargs)
        return None

    def scatter_plot(self, alert: AmpelAlertProtocol, p1, p2, ax=None, **kwargs):
        """
        Make scatter plot of parameter p1 vs p2.

        Parameters:
        -----------
        p1[2]: `str`
                x[y]-axis parameter (ex: p1 = 'obs_date', p2 = 'magpsf' to plot lightcurve)

        ax: `matplotlib.pyplot.axes`
                axes used for plotting. If None, a new one will be created.

        kwargs:
                kwargs arguments passed to matplotlib.pyplot.scatter or matplotlib.pyplot.savefig.

        Returns:
        --------

                if ax is None, then return the axis created.
        """

        ax_given = True
        if ax is None:
            ax = plt.axes()
            ax_given = False
        ax.scatter(*zip(*alert.get_tuples(p1, p2), strict=False), **kwargs)
        ax.set_xlabel(p1)
        ax.set_ylabel(p2)
        ax.grid(True)

        return self.exit(alert, f"scatter_{p1}_{p2}", ax_given, ax, **kwargs)

    def plot_lc(
        self, alert: AmpelAlertProtocol, ax=None, time_format="datetime", **kwargs
    ):
        """
        plot lightcurve for transient: magpsf vs. jd
        """

        # dectections
        mag, mag_err, jd, fid = (
            np.array(x)
            for x in zip(
                *alert.get_ntuples(
                    ["magpsf", "sigmapsf", "jd", "fid"],
                    filters=[
                        {"attribute": "magpsf", "operator": "is not", "value": None}
                    ],
                ),
                strict=False,
            )
        )

        has_ulim = False
        if r := alert.get_ntuples(
            ["diffmaglim", "jd", "fid"],
            filters=[{"attribute": "magpsf", "operator": "is", "value": None}],
        ):
            ul_mag_lim, ul_jd, ul_fid = (np.array(x) for x in zip(*r, strict=False))
            has_ulim = True

        # convert the time
        if time_format == "datetime":
            time = Time(jd, format="jd").datetime
            if has_ulim:
                ul_time = Time(ul_jd, format="jd").datetime
        elif time_format == "jd":
            time = Time(jd, format="jd")
            if has_ulim:
                ul_time = Time(ul_jd, format="jd")
        else:
            raise ValueError(
                "got %s as value for 'time_format'. Available are 'jd' and 'datetime'"
            )

        # plot lightcurve points
        ax_given = True
        if ax is None:
            ax = plt.axes()
            ax_given = False

        ax.invert_yaxis()
        for ifilter in [1, 2, 3]:
            label = "magpsf %s" % self.__class__.filter_names[ifilter - 1]
            color = self.__class__.pp_colors[ifilter - 1]

            # plot detctecions
            f_mask = fid == ifilter
            if any(f_mask):
                ax.errorbar(
                    x=time[f_mask],
                    y=mag[f_mask],
                    xerr=None,
                    yerr=mag_err[f_mask],
                    label=label,
                    mfc=color,
                    **self.__class__.lc_marker_props,
                )

            # plot ulims if available
            if has_ulim:
                ul_f_mask = ul_fid == ifilter
                if any(ul_f_mask):
                    ax.errorbar(
                        ul_time[ul_f_mask],
                        ul_mag_lim[ul_f_mask],
                        yerr=0.2,
                        lolims=True,
                        color=color,
                        ls="None",
                        label="_no_legend_",
                    )

        # single-out latest detection
        ax.errorbar(
            time[0],
            mag[0],
            xerr=None,
            yerr=mag_err[0],
            marker="D",
            color=self.__class__.pp_colors[fid[0] - 1],
            ms=8,
            ecolor="0.7",
            ls="None",
            label="_no_legend_",
        )

        # beautify
        ax.legend(loc="best")
        ax.set_xlabel("Date", fontsize="large")
        ax.set_ylabel("mag (magpsf)", fontsize="large")
        ax.xaxis.set_major_formatter(mdates.DateFormatter("%Y-%m-%d"))
        ax.xaxis.set_tick_params(rotation=45)

        return self.exit(alert, "lc_", ax_given, ax, **kwargs)

    def plot_cutout(
        self, alert: AmpelAlertProtocol, which, ax=None, cb=False, scaler=None, **kwargs
    ):
        """plot image cutout"""

        ax_given = True
        if ax is None:
            ax = plt.axes()
            ax_given = False

        img_data = PhotoAlertPlotter.get_cutout_numeric(alert, which, scaler)
        if img_data is not None:
            mask = np.isfinite(img_data)
            im = ax.imshow(
                img_data,
                norm=Normalize(*np.percentile(img_data[mask], [0.5, 99.5])),
                aspect="auto",
            )
            if cb:
                plt.colorbar(im, ax=ax)
        else:
            ax.text(
                0.5, 0.5, "no data", va="center", ha="center", transform=ax.transAxes
            )
        ax.set_title(which)
        ax.set_yticks([])
        ax.set_xticks([])

        # return show
        return self.exit(alert, which + "_", ax_given, ax, **kwargs)

    @staticmethod
    def plot_ps1_cutout(alert, ax=None):
        pass

    def summary_plot(self, alert: AmpelAlertProtocol, ps1_cutout=False, **kwargs):
        """
        create a summary plot for the given alert. This includes
        the three cutouts (ref, sci, diff), the light curve, and
        some printouts of several alert parameters.
        """

        # set figure and axis
        plt.close("all")
        fig = plt.figure(figsize=(9, 5))
        ref, width, heigh = 0.1, 0.15, 0.25
        span = 0.05
        ypos = 0.65
        cutout_axes = {
            "cutoutScience": fig.add_axes((ref, ypos, width, heigh)),
            "cutoutTemplate": fig.add_axes((ref + (width + span), ypos, width, heigh)),
            "cutoutDifference": fig.add_axes(
                (ref + (width + span) * 2, ypos, width, heigh)
            ),
        }
        axlc = fig.add_axes((ref, 0.1, (width + span) * 2 + width, 0.5))
        if ps1_cutout:
            fig.add_axes((ref + (width + span * 1.5) * 3, ypos, width, heigh))

        # plot the cutouts
        for which in ("cutoutScience", "cutoutTemplate", "cutoutDifference"):
            self.plot_cutout(alert, which, ax=cutout_axes[which])

        # plot the lightcurve
        self.plot_lc(alert, ax=axlc)

        # add text
        candidate = alert.datapoints[0]
        info = []
        for k in ["rb", "fwhm", "nbad", "elong", "isdiffpos", "ssdistnr"]:
            try:
                info.append(f"{k} : {candidate.get(k, np.nan):.3f}")
            except ValueError:  # noqa: PERF203
                info.append(f"{k} : {candidate.get(k)}")
        for kk in ["objectidps", "sgscore", "distpsnr", "srmag"]:
            for k in [k for k in candidate if kk in k]:
                info.append(f"{k} : {candidate.get(k, np.nan):.2f}")  # noqa: PERF401
        fig.text(0.68, 0.6, " \n".join(info), va="top", fontsize="medium", color="0.3")
        fig.text(
            0.01,
            0.99,
            str(alert.stock),
            fontsize="x-large",
            color="k",
            va="top",
            ha="left",
        )

        # now go back to previous state
        if self.interactive:
            plt.show(fig)
        else:
            self.save_current_plot(
                alert, "summary_" + self.base_plot_name_tmpl, **kwargs
            )
>>>>>>> 0581364e
<|MERGE_RESOLUTION|>--- conflicted
+++ resolved
@@ -23,299 +23,6 @@
 logger = None
 
 
-<<<<<<< HEAD
-	pp_colors = ["C2", "C3", "C1"]
-	filter_names = ["ztf-g", "ztf-r", "ztf-i"]
-	lc_marker_props = dict(marker="o", mec="0.7", ms=8, ecolor="0.7", ls="None")
-
-
-	@staticmethod
-	def get_cutout_numeric(alert: AmpelAlertProtocol, which, scaler = None):
-		"""
-		parse the cutout tstamp into numeric data
-
-		Parameters:
-		----------
-
-		which: `str`
-			either 'cutoutScience', 'cutoutTemplate', or 'cutoutDiffernce'.
-
-		scaler: `callable`
-			function to scale/strecth the image to be applied to the data. Must
-			accept and return a 2d numpy array.
-		"""
-
-		# TODO: check that alert is a DevPhotoAlert
-		if alert.extra is None or 'cutouts' not in alert.extra or which not in alert.extra['cutouts']:
-			return None
-		stamp = alert.extra['cutouts'][which]
-		with gzip.open(io.BytesIO(stamp), 'rb') as f:
-			raw = fits.open(f)[0].data
-			if scaler is not None:
-				scaler(raw)		# TODO: some astropy.visualization stuff do not like this
-			else:
-				return raw
-
-
-	def __init__(self, interactive=True, plot_dir=None, plot_name_tmpl="{objectId}.png", logger = None):
-		"""
-			init the plotter object in either interactive or save-plot-to-file mode.
-
-			Parameters:
-			-----------
-
-				interactive: `bool`
-					if True plots will be shown, else saved to file.
-
-				plotdir: `str`
-					path to directory where plots will be saved.
-					Only useful if not interactive.
-
-				plot_name_tmpl: `str`
-					template string for creating file names. All the keys from alert avro
-					for the candidate and its the latest photopoint can be used.
-		"""
-
-		if logger is None:
-			logging.basicConfig(level = logging.INFO)
-			self.logger = logging.getLogger(__name__)
-		else:
-			self.logger = logger
-
-		self.interactive = interactive
-		if self.interactive:
-			self.logger.info("Initialized PhotoAlertPlotter in interactive mode.")
-		else:
-			if plot_dir is None:
-				plot_dir = "./"
-			elif not os.path.isdir(plot_dir):
-				os.makedirs(plot_dir)
-			self.plot_dir = plot_dir
-			self.logger.info(
-				"Initialized PhotoAlertPlotter in bash-mode. Plots will be saved to %s." % self.plot_dir)
-		self.base_plot_name_tmpl = plot_name_tmpl
-
-
-	def save_current_plot(self, alert: AmpelAlertProtocol, file_name_template, **kwargs):
-
-		alert_props = {**alert.datapoints[0], 'objectId': alert.stock}
-		fname = file_name_template.format(**alert_props)
-		fname = os.path.join(self.plot_dir, fname)
-		fig = plt.gcf()
-		fig.savefig(fname, **kwargs)
-		plt.close(fig)
-		self.logger.info("current figure saved to %s" % fname)
-
-
-	def exit(self, alert: AmpelAlertProtocol, fine_name_tag, ax_given, ax, **kwargs):
-		"""
-		depending on whether you are in interactive mode, and if an
-		axes was given to the function, either show, save, or return axes.
-		"""
-
-		if ax_given:
-			return ax
-		elif self.interactive:
-			plt.show()
-			return ax
-		else:
-			fname_tmplt = fine_name_tag + self.base_plot_name_tmpl
-			self.save_current_plot(alert, fname_tmplt, **kwargs)
-			return None
-
-
-	def scatter_plot(self, alert: AmpelAlertProtocol, p1, p2, ax = None, **kwargs):
-		"""
-		Make scatter plot of parameter p1 vs p2.
-
-		Parameters:
-		-----------
-		p1[2]: `str`
-			x[y]-axis parameter (ex: p1 = 'obs_date', p2 = 'magpsf' to plot lightcurve)
-
-		ax: `matplotlib.pyplot.axes`
-			axes used for plotting. If None, a new one will be created.
-
-		kwargs:
-			kwargs arguments passed to matplotlib.pyplot.scatter or matplotlib.pyplot.savefig.
-
-		Returns:
-		--------
-
-			if ax is None, then return the axis created.
-		"""
-
-		ax_given = True
-		if ax is None:
-			ax = plt.axes()
-			ax_given = False
-		ax.scatter(*zip(*alert.get_tuples(p1, p2)), **kwargs)
-		ax.set_xlabel(p1)
-		ax.set_ylabel(p2)
-		ax.grid(True)
-
-		return self.exit(alert, "scatter_%s_%s" % (p1, p2), ax_given, ax, **kwargs)
-
-
-	def plot_lc(self, alert: AmpelAlertProtocol, ax = None, time_format = 'datetime', **kwargs):
-		"""
-		plot lightcurve for transient: magpsf vs. jd
-		"""
-
-		# dectections
-		mag, mag_err, jd, fid = [
-			np.array(x) for x in zip(
-				*alert.get_ntuples(
-					["magpsf", "sigmapsf", "jd", "fid"],
-					filters=[{'attribute': 'magpsf', 'operator': 'is not', 'value': None}]
-				)
-			)
-		]
-
-		has_ulim = False
-		if r := alert.get_ntuples(
-			["diffmaglim", "jd", "fid"],
-			filters=[{'attribute': 'magpsf', 'operator': 'is', 'value': None}]
-		):
-			ul_mag_lim, ul_jd, ul_fid = [np.array(x) for x in zip(*r)]
-			has_ulim = True
-
-		# convert the time
-		if time_format == 'datetime':
-			time = Time(jd, format='jd').datetime
-			if has_ulim:
-				ul_time = Time(ul_jd, format='jd').datetime
-		elif time_format == 'jd':
-			time = Time(jd, format='jd')
-			if has_ulim:
-				ul_time = Time(ul_jd, format='jd')
-		else:
-			raise ValueError("got %s as value for 'time_format'. Available are 'jd' and 'datetime'")
-
-		# plot lightcurve points
-		ax_given = True
-		if ax is None:
-			ax = plt.axes()
-			ax_given = False
-
-		ax.invert_yaxis()
-		for ifilter in [1, 2, 3]:
-			label = "magpsf %s" % self.__class__.filter_names[ifilter - 1]
-			color = self.__class__.pp_colors[ifilter - 1]
-
-			# plot detctecions
-			f_mask = (fid == ifilter)
-			if any(f_mask):
-				ax.errorbar(
-					x=time[f_mask], y=mag[f_mask], xerr=None, yerr=mag_err[f_mask],
-					label=label, mfc=color, **self.__class__.lc_marker_props)
-
-			# plot ulims if available
-			if has_ulim:
-				ul_f_mask = (ul_fid == ifilter)
-				if any(ul_f_mask):
-					ax.errorbar(
-						ul_time[ul_f_mask], ul_mag_lim[ul_f_mask], yerr=0.2, lolims=True,
-						color=color, ls="None", label="_no_legend_")
-
-		# single-out latest detection
-		ax.errorbar(
-			time[0], mag[0], xerr=None, yerr=mag_err[0],
-			marker="D", color=self.__class__.pp_colors[fid[0] - 1], ms=8, ecolor="0.7",
-			ls="None", label="_no_legend_")
-
-		# beautify
-		ax.legend(loc="best")
-		ax.set_xlabel("Date", fontsize="large")
-		ax.set_ylabel("mag (magpsf)", fontsize="large")
-		ax.xaxis.set_major_formatter(mdates.DateFormatter('%Y-%m-%d'))
-		ax.xaxis.set_tick_params(rotation=45)
-
-		return self.exit(alert, "lc_", ax_given, ax, **kwargs)
-
-
-	def plot_cutout(self, alert: AmpelAlertProtocol, which, ax = None, cb = False, scaler = None, **kwargs):
-		""" plot image cutout """
-
-		ax_given = True
-		if ax is None:
-			ax = plt.axes()
-			ax_given = False
-
-		img_data = PhotoAlertPlotter.get_cutout_numeric(alert, which, scaler)
-		if img_data is not None:
-			mask = np.isfinite(img_data)
-			im = ax.imshow(
-				img_data,
-				norm=Normalize(*np.percentile(img_data[mask], [0.5, 99.5])),
-				aspect="auto"
-			)
-			if cb:
-				plt.colorbar(im, ax=ax)
-		else:
-			ax.text(0.5, 0.5, 'no data', va='center', ha='center', transform=ax.transAxes)
-		ax.set_title(which)
-		ax.set_yticks([])
-		ax.set_xticks([])
-
-		# return show
-		return self.exit(alert, which + "_", ax_given, ax, **kwargs)
-
-
-	@staticmethod
-	def plot_ps1_cutout(alert, ax = None):
-		pass
-
-
-	def summary_plot(self, alert: AmpelAlertProtocol, ps1_cutout=False, **kwargs):
-		"""
-		create a summary plot for the given alert. This includes
-		the three cutouts (ref, sci, diff), the light curve, and
-		some printouts of several alert parameters.
-		"""
-
-		# set figure and axis
-		plt.close('all')
-		fig = plt.figure(figsize=(9, 5))
-		ref, width, heigh = 0.1, 0.15, 0.25
-		span = 0.05
-		ypos = 0.65
-		cutout_axes = {
-			'cutoutScience': fig.add_axes((ref, ypos, width, heigh)),
-			'cutoutTemplate': fig.add_axes((ref + (width + span), ypos, width, heigh)),
-			'cutoutDifference': fig.add_axes((ref + (width + span) * 2, ypos, width, heigh))
-		}
-		axlc = fig.add_axes((ref, 0.1, (width + span) * 2 + width, 0.5))
-		if ps1_cutout:
-			fig.add_axes((ref + (width + span * 1.5) * 3, ypos, width, heigh))
-
-		# plot the cutouts
-		for which in ('cutoutScience', 'cutoutTemplate', 'cutoutDifference'):
-			self.plot_cutout(alert, which, ax=cutout_axes[which])
-
-		# plot the lightcurve
-		self.plot_lc(alert, ax=axlc)
-
-		# add text
-		candidate = alert.datapoints[0]
-		info = []
-		for k in ["rb", "fwhm", "nbad", "elong", "isdiffpos", "ssdistnr"]:
-			try:
-				info.append("%s : %.3f" % (k, candidate.get(k, np.nan)))
-			except Exception:
-				info.append("%s : %s" % (k, candidate.get(k)))
-		for kk in ["objectidps", "sgscore", "distpsnr", "srmag"]:
-			for k in [k for k in candidate.keys() if kk in k]:
-				info.append("%s : %.2f" % (k, float(candidate.get(k, np.nan))))
-		fig.text(0.68, 0.6, " \n".join(info), va="top", fontsize="medium", color="0.3")
-		fig.text(0.01, 0.99, str(alert.stock), fontsize="x-large", color="k", va="top", ha="left")
-
-		# now go back to previous state
-		if self.interactive:
-			plt.show(fig)
-		else:
-			self.save_current_plot(alert, "summary_" + self.base_plot_name_tmpl, **kwargs)
-=======
 class PhotoAlertPlotter:
     pp_colors = ["C2", "C3", "C1"]
     filter_names = ["ztf-g", "ztf-r", "ztf-i"]
@@ -655,5 +362,4 @@
         else:
             self.save_current_plot(
                 alert, "summary_" + self.base_plot_name_tmpl, **kwargs
-            )
->>>>>>> 0581364e
+            )