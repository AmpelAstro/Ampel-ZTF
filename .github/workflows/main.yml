name: ci

on:
  push:
    branches:
      - master
      - renovate/*
      - dev/*
    tags:
      - v*
  pull_request:
    branches:
      - master
      - dev/*
      - stable/*

jobs:
  ci:
    uses: AmpelProject/Ampel-interface/.github/workflows/ci.yml@e880b6e4cc9827cb4a85a06d00cb36738d9dda93 # ci-py12-v3
    secrets:
      PYPI_API_TOKEN: ${{ secrets.PYPI_API_TOKEN }}
    with:
      mongo: true
<<<<<<< HEAD
      python-version: "3.10"
=======
      format: true
      lint: true
      # renovate: datasource=conda depName=conda-forge/python
      python-version: "3.12.6"
>>>>>>> 0581364e
<|MERGE_RESOLUTION|>--- conflicted
+++ resolved
@@ -21,11 +21,7 @@
       PYPI_API_TOKEN: ${{ secrets.PYPI_API_TOKEN }}
     with:
       mongo: true
-<<<<<<< HEAD
-      python-version: "3.10"
-=======
       format: true
       lint: true
       # renovate: datasource=conda depName=conda-forge/python
-      python-version: "3.12.6"
->>>>>>> 0581364e
+      python-version: "3.12.6"