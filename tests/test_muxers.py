import itertools
import os
from collections import defaultdict

import before_after
import fastavro
import pytest
from pymongo.operations import UpdateOne

from ampel.core.AmpelContext import AmpelContext
from ampel.dev.UnitTestAlertSupplier import UnitTestAlertSupplier
from ampel.ingest.ChainedIngestionHandler import ChainedIngestionHandler
from ampel.ingest.T0Compiler import T0Compiler
from ampel.log.AmpelLogger import DEBUG, AmpelLogger
from ampel.model.ingest.IngestDirective import IngestDirective
from ampel.model.UnitModel import UnitModel
from ampel.mongo.update.DBUpdatesBuffer import DBUpdatesBuffer
from ampel.mongo.update.MongoT0Ingester import MongoT0Ingester
from ampel.protocol.AmpelAlertProtocol import AmpelAlertProtocol
from ampel.secret.AmpelVault import AmpelVault
from ampel.secret.DictSecretProvider import DictSecretProvider
from ampel.ztf.alert.ZiAlertSupplier import ZiAlertSupplier
from ampel.ztf.ingest.ZiArchiveMuxer import ZiArchiveMuxer
from ampel.ztf.ingest.ZiCompilerOptions import ZiCompilerOptions
from ampel.ztf.ingest.ZiDataPointShaper import ZiDataPointShaperBase


def _make_muxer(context: AmpelContext, model: UnitModel) -> ZiArchiveMuxer:
    run_id = 0
    logger = AmpelLogger.get_logger()
    updates_buffer = DBUpdatesBuffer(context.db, run_id=run_id, logger=logger)

    return context.loader.new_context_unit(
        model=model,
        sub_type=ZiArchiveMuxer,
        context=context,
        logger=logger,
        updates_buffer=updates_buffer,
    )


def get_supplier(loader):
    return ZiAlertSupplier(
        deserialize="avro", loader=UnitTestAlertSupplier(alerts=list(loader))
    )


@pytest.fixture()
def raw_alert_dicts(avro_packets):
    def gen():
        for f in avro_packets():
            yield next(fastavro.reader(f))

    return gen


@pytest.fixture()
def alerts(raw_alert_dicts):
    def gen():
        for d in raw_alert_dicts():
            yield ZiAlertSupplier.shape_alert_dict(d)

    return gen


@pytest.fixture()
def superseded_alerts(superseded_packets):
    def gen():
        for f in superseded_packets():
            yield ZiAlertSupplier.shape_alert_dict(next(fastavro.reader(f)))

    return gen


@pytest.fixture()
def consolidated_alert(raw_alert_dicts):
    """
    Make one mega-alert containing all photopoints for an object, similar to
    the one returned by ArchiveDB.get_photopoints_for_object
    """
    candidates = []
    prv_candidates = []
    upper_limits = []
    for alert in itertools.islice(raw_alert_dicts(), 0, 1):
        oid = alert["objectId"]
        candidates.append((oid, alert["candidate"]))
        for prv in alert["prv_candidates"]:
            if prv.get("magpsf") is None:
                upper_limits.append((oid, prv))
            else:
                prv_candidates.append((oid, prv))
    # ensure exactly one observation per jd. in case of conflicts, sort by
    # candidate > prv_candidate > upper_limit, then pid
    photopoints = defaultdict(dict)
    for row in ([upper_limits], [prv_candidates], [candidates]):
        for pp in sorted(row[0], key=lambda pp: (pp[0], pp[1]["jd"], pp[1]["pid"])):
            photopoints[pp[0]][pp[1]["jd"]] = pp[1]
    assert len(photopoints) == 1
    objectId = next(iter(photopoints.keys()))
    datapoints = sorted(
        photopoints[objectId].values(), key=lambda pp: pp["jd"], reverse=True
    )
    candidate = datapoints.pop(0)
    return {
        "objectId": objectId,
        "candid": candidate["candid"],
        "programid": candidate["programid"],
        "candidate": candidate,
        "prv_candidates": datapoints,
    }


@pytest.mark.parametrize(
    "model",
    [
        UnitModel(unit="ZiArchiveMuxer", config={"history_days": 30}),
    ],
)
@pytest.mark.usefixtures("_patch_mongo")
def test_instantiate(dev_context: AmpelContext, model):
    _make_muxer(dev_context, model)


@pytest.fixture()
def _mock_get_photopoints(mocker, consolidated_alert):
    # mock get_photopoints to return first alert
    mocker.patch(
        "ampel.ztf.ingest.ZiArchiveMuxer.ZiArchiveMuxer.get_photopoints",
        return_value=consolidated_alert,
    )


@pytest.fixture()
def mock_archive_muxer(dev_context, _mock_get_photopoints):
    return _make_muxer(
        dev_context, UnitModel(unit="ZiArchiveMuxer", config={"history_days": 30})
    )


@pytest.fixture()
def t0_ingester(dev_context):
    run_id = 0
    logger = AmpelLogger.get_logger()
    updates_buffer = DBUpdatesBuffer(dev_context.db, run_id=run_id, logger=logger)
    ingester = MongoT0Ingester(updates_buffer=updates_buffer)
    compiler = T0Compiler(tier=0, run_id=run_id)
    return ingester, compiler


def test_get_earliest_jd(
    t0_ingester: tuple[MongoT0Ingester, T0Compiler], mock_archive_muxer, alerts
):
    """earliest jd is stable under out-of-order ingestion"""

    alert_list = list(alerts())

    ingester, compiler = t0_ingester

    for i in [2, 0, 1]:
        datapoints = ZiDataPointShaperBase().process(
            alert_list[i].datapoints, stock=alert_list[i].stock
        )
        compiler.add(datapoints, channel="EXAMPLE_TNS_MSIP", ttl=None, trace_id=0)
        compiler.commit(ingester, 0)

        assert mock_archive_muxer.get_earliest_jd(
            alert_list[i].stock, datapoints
        ) == min(
            dp["body"]["jd"] for dp in [el for el in datapoints if el["id"] > 0]
        ), "min jd is min jd of last ingested alert"


def get_handler(context, directives, run_id=0) -> ChainedIngestionHandler:
    logger = AmpelLogger.get_logger(console={"level": DEBUG})
    updates_buffer = DBUpdatesBuffer(context.db, run_id=run_id, logger=logger)
    return ChainedIngestionHandler(
        context=context,
        logger=logger,
        run_id=0,
        updates_buffer=updates_buffer,
        directives=directives,
        compiler_opts=ZiCompilerOptions(),
        shaper=UnitModel(unit="ZiDataPointShaper"),
        trace_id={},
        tier=0,
    )


@pytest.mark.usefixtures("_patch_mongo", "_mock_get_photopoints")
def test_integration(dev_context, alerts):
    directive = {
        "channel": "EXAMPLE_TNS_MSIP",
        "ingest": {
            "combine": [
                {"unit": "ZiT1Combiner", "state_t2": [{"unit": "DemoLightCurveT2Unit"}]}
            ],
            "mux": {
                "unit": "ZiArchiveMuxer",
                "config": {"history_days": 30},
                "combine": [
                    {
                        "unit": "ZiT1Combiner",
                        "state_t2": [{"unit": "DemoLightCurveT2Unit"}],
                    }
                ],
            },
        },
    }

    handler = get_handler(dev_context, [IngestDirective(**directive)])

    stock = dev_context.db.get_collection("stock")
    t0 = dev_context.db.get_collection("t0")
    t1 = dev_context.db.get_collection("t1")
    t2 = dev_context.db.get_collection("t2")
    assert t0.count_documents({}) == 0

    alert_list = list(alerts())

    handler.ingest(
        alert_list[1].datapoints,
        stock_id=alert_list[1].stock,
        filter_results=[(0, True)],
    )
    handler.updates_buffer.push_updates()

    ZiArchiveMuxer.get_photopoints.assert_called_once()

    # note lack of handler.updates_buffer.push_updates() here;
    # ZiAlertContentIngester has to be synchronous to deal with superseded
    # photopoints

    assert stock.count_documents({}) == 1
    doc = next(stock.find())
    assert doc["tag"] == ["ZTF"]
    assert doc["name"] == ["ZTF18abxhyqv"]

    assert t0.count_documents({}) == len(alert_list[1].datapoints) + len(
        alert_list[0].datapoints
    ), "datapoints ingested for archival alert"

    assert t1.count_documents({}) == 2, "two compounds produced"
    assert t2.count_documents({}) == 2, "two t2 docs produced"

    assert t2.find_one(
        {"link": t1.find_one({"dps": {"$size": len(alert_list[1].datapoints)}})["link"]}
    )
    assert t2.find_one(
        {
            "link": t1.find_one(
                {
                    "dps": {
                        "$size": len(alert_list[1].datapoints)
                        + len(alert_list[0].datapoints)
                    }
                }
            )["link"]
        }
    )


@pytest.fixture()
def archive_token(mock_context, monkeypatch):
    if not (token := os.environ.get("ARCHIVE_TOKEN")):
        pytest.skip("archive test requires token")
    monkeypatch.setattr(
        mock_context.loader,
        "vault",
        AmpelVault(
            [
                DictSecretProvider({"ztf/archive/token": token}),
                *mock_context.loader.vault.providers,
            ]
        ),
    )
    return token


def test_get_photopoints_from_api(mock_context, archive_token):
    """
    ZiT1ArchivalCompoundIngester can communicate with the archive service
    """
    muxer = _make_muxer(
        mock_context, UnitModel(unit="ZiArchiveMuxer", config={"history_days": 30})
    )
    alert_pre = muxer.get_photopoints(
        "ZTF18abcfcoo", jd_center=2458300, time_pre=30, time_post=0
    )

    alert_post = muxer.get_photopoints(
        "ZTF18abcfcoo", jd_center=2458270, time_pre=0, time_post=30
    )

    assert len(alert_pre["prv_candidates"]) == 10
    assert len(alert_post["prv_candidates"]) == 10


def test_deduplication(
    dev_context, t0_ingester: tuple[MongoT0Ingester, T0Compiler], alerts
):
    """
    Database gets only one copy of each datapoint
    """

    alert_list = list(itertools.islice(alerts(), 1, None))

    ingester, compiler = t0_ingester
    filter_pps = [{"attribute": "candid", "operator": "exists", "value": True}]
    filter_uls = [{"attribute": "candid", "operator": "exists", "value": False}]

    pps = []
    uls = []
    for alert in alert_list:
        pps += alert.get_tuples("jd", "fid", filters=filter_pps)
        uls += alert.get_values("jd", filters=filter_uls)
<<<<<<< HEAD
        datapoints = ZiDataPointShaperBase().process(alert.datapoints, stock=alert.stock)
=======
        datapoints = ZiDataPointShaperBase().process(
            alert.datapoints, stock=alert.stock
        )
>>>>>>> 0581364e
        compiler.add(datapoints, channel="channychan", ttl=None, trace_id=None)

    assert len(set(uls)) < len(uls), "Some upper limits duplicated in alerts"
    assert len(set(pps)) < len(pps), "Some photopoints duplicated in alerts"

    compiler.commit(ingester, 0)
    ingester.updates_buffer.push_updates()

    t0 = dev_context.db.get_collection("t0")
    assert t0.count_documents({"id": {"$gt": 0}}) == len(set(pps))
    assert t0.count_documents({"id": {"$lt": 0}}) == len(set(uls))


@pytest.fixture()
def ingestion_handler_with_mongomuxer(mock_context):
    directive = {
        "channel": "EXAMPLE_TNS_MSIP",
        "ingest": {
            "mux": {
                "unit": "ZiMongoMuxer",
                "combine": [
                    {
                        "unit": "ZiT1Combiner",
                    }
                ],
            },
        },
    }

    return get_handler(mock_context, [IngestDirective(**directive)])


def _ingest(handler: ChainedIngestionHandler, alert: AmpelAlertProtocol):
    handler.ingest(alert.datapoints, filter_results=[(0, True)], stock_id=alert.stock)
    assert len(updates := handler.updates_buffer.db_ops["t1"]) == 1
    update = updates[0]
    assert isinstance(update, UpdateOne)
    dps = update._doc["$setOnInsert"]["dps"]  # noqa: SLF001
    handler.updates_buffer.push_updates()
    return dps


def test_out_of_order_ingestion(
    mock_context, ingestion_handler_with_mongomuxer, alerts
):
    """
    Returned alert content does not depend on whether photopoints
    were already committed to the database
    """

    alert_list = list(alerts())
    assert alert_list[-1].datapoints[0]["jd"] > alert_list[-2].datapoints[0]["jd"]

    in_order = {
        idx: _ingest(ingestion_handler_with_mongomuxer, alert_list[idx])
        for idx in (-3, -1, -2)
    }

    # clean up mutations
    mock_context.db.get_collection("t0").delete_many({})
    mock_context.db.get_collection("t1").delete_many({})
    alert_list = list(alerts())

    out_of_order = {
        idx: _ingest(ingestion_handler_with_mongomuxer, alert_list[idx])
        for idx in (-3, -2, -1)
    }

    for idx in sorted(in_order.keys()):
        assert in_order[idx] == out_of_order[idx]


def test_superseded_candidates_serial(
    mock_context: AmpelContext,
    ingestion_handler_with_mongomuxer: ChainedIngestionHandler,
    superseded_alerts,
):
    """
    Photopoints are superseded by points from newer alerts with the same jd,rcid
    """

    alerts = list(reversed(list(superseded_alerts())))

    assert alerts[0].datapoints[0]["jd"] == alerts[1].datapoints[0]["jd"]
    candids = [alert.datapoints[0]["candid"] for alert in alerts]
    assert candids[0] < candids[1]

    for alert in alerts:
        _ingest(ingestion_handler_with_mongomuxer, alert)

    pp_db = mock_context.db.get_collection("t0").find_one(
        {"id": candids[0]},
    )

    assert "SUPERSEDED" in pp_db["tag"], f"{candids[0]} marked as superseded in db"


@pytest.mark.parametrize("ordering", list(itertools.permutations(range(3))))
def test_superseded_candidates_concurrent(mock_context, superseded_alerts, ordering):
    directive = {
        "channel": "EXAMPLE_TNS_MSIP",
        "ingest": {
            "mux": {
                "unit": "ZiMongoMuxer",
                "combine": [
                    {
                        "unit": "ZiT1Combiner",
                    }
                ],
            },
        },
    }

    alerts = list(reversed(list(superseded_alerts())))
    assert alerts[0].datapoints[0]["jd"] == alerts[1].datapoints[0]["jd"]
    candids = [alert.datapoints[0]["candid"] for alert in alerts]

    ingesters = [
        get_handler(mock_context, [IngestDirective(**directive)], i)
        for i in range(len(alerts))
    ]

    assert len(alerts) == 3

    def _ingest(indexes: list[int]):
        for i in indexes:
            next(iter(ingesters[i]._mux_cache.values())).index = i  # noqa: SLF001
            ingesters[i].ingest(
                alerts[i].datapoints,
                filter_results=[(0, True)],
                stock_id=alerts[i].stock,
            )
            ingesters[i].updates_buffer.push_updates()

    # simulate real-world race conditions by running an entire ingestion immediately after
    # one ingester retrieves existing datapoints, but before it pushes any updates
    #
    # this creates sequences like the following:
    # 0 begin 1391345455815015017
    # 2 begin 1391345455815015019
    # 1 begin 1391345455815015018
    # 1 end  1391345455815015018
    # 2 end  1391345455815015019
    # 0 end  1391345455815015017
    def ingest(indexes: list[int], interleave=True):
        if interleave and len(indexes) > 1:
            with before_after.after(
                "ampel.ztf.ingest.ZiMongoMuxer.ZiMongoMuxer._get_dps",
                lambda *args: ingest(indexes[1:], interleave),
            ):
                _ingest(indexes[:1])
        else:
            _ingest(indexes)

    ingest(ordering)

    t0 = mock_context.db.get_collection("t0")

    def assert_superseded(old, new):
        doc = t0.find_one({"id": old})
        assert "SUPERSEDED" in doc["tag"]
        assert (
            len(
                [
                    m
                    for m in doc.get("meta", [])
                    if m.get("tag") == "SUPERSEDED"
                    and m.get("extra", {}).get("newId") == new
                ]
            )
            == 1
        ), f"candid {old} superseded by {new}"

    assert_superseded(candids[0], candids[1])
    assert_superseded(candids[0], candids[2])
    assert_superseded(candids[1], candids[2])
    assert (
        "SUPERSEDED" not in t0.find_one({"id": candids[2]})["tag"]
    ), f"candid {candids[2]} not superseded"<|MERGE_RESOLUTION|>--- conflicted
+++ resolved
@@ -313,13 +313,9 @@
     for alert in alert_list:
         pps += alert.get_tuples("jd", "fid", filters=filter_pps)
         uls += alert.get_values("jd", filters=filter_uls)
-<<<<<<< HEAD
-        datapoints = ZiDataPointShaperBase().process(alert.datapoints, stock=alert.stock)
-=======
         datapoints = ZiDataPointShaperBase().process(
             alert.datapoints, stock=alert.stock
         )
->>>>>>> 0581364e
         compiler.add(datapoints, channel="channychan", ttl=None, trace_id=None)
 
     assert len(set(uls)) < len(uls), "Some upper limits duplicated in alerts"
