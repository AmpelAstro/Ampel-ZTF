--- conflicted
+++ resolved
@@ -1,10 +1,6 @@
 [tool.poetry]
 name = "ampel-ztf"
-<<<<<<< HEAD
-version = "0.8.16"
-=======
 version = "0.10.2"
->>>>>>> 0581364e
 description = "Zwicky Transient Facility support for the Ampel system"
 authors = [
     "Valery Brinnel",
@@ -48,29 +44,16 @@
 backoff = "^2.0.0"
 fastavro = "^1.9.2"
 requests = "^2.25.1"
-<<<<<<< HEAD
-requests-toolbelt = ">=1"
-=======
 requests-toolbelt = "^1.0.0"
->>>>>>> 0581364e
 confluent-kafka = {version = "^2.0.0", optional = true}
 healpy = {version = "^1.15", optional = true}
 light-curve = {version = ">=0.9,<0.10", optional = true}
 ampel-ztf-archive = {version = "^0.8.0-alpha.0", optional = true}
-<<<<<<< HEAD
-ampel-interface = "^0.8.7,<0.9"
-ampel-core = ">=0.8.9,<0.9"
-ampel-photometry = "^0.8.3,<0.9"
-ampel-alerts = "^0.8.4,<0.9"
-ampel-plot = {version = "^0.8.3-3,<0.9", optional = true}
-pandas = {version = "^1.5.2", optional = true}
-=======
 ampel-core = ">=0.10.1,<0.11"
 ampel-alerts = ">=0.10.1,<0.11"
 ampel-photometry = ">=0.10.0a0,<0.11"
 ampel-plot = {version = "^0.9.0a2", optional = true}
 pandas = {version = ">=1.5", optional = true}
->>>>>>> 0581364e
 scipy = "^1.9.3"
 planobs = {version = "^0.7.0", optional = true}
 
